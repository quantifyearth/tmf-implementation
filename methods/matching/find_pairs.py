import argparse
import os
import random
import logging
from functools import partial
from multiprocessing import Pool, cpu_count, set_start_method

import numpy as np
import pandas as pd
from scipy.spatial.distance import mahalanobis  # type: ignore

from methods.common.luc import luc_matching_columns

REPEAT_MATCH_FINDING = 100

logging.basicConfig(level=logging.INFO, format="%(asctime)s [%(levelname)s] %(message)s")

def find_match_iteration(
    k_parquet_filename: str,
    s_parquet_filename: str,
    start_year: int,
    output_folder: str,
    idx_and_seed: tuple[int, int]
) -> None:
    logging.info("Find match iteration %d of %d", idx_and_seed[0] + 1, REPEAT_MATCH_FINDING)
    random.seed(idx_and_seed[1])

    # Methodology 6.5.7: For a 10% sample of K
    k_set = pd.read_parquet(k_parquet_filename)
    k_subset = k_set.sample(
        frac=0.1,
        random_state=random.randint(0, 1000000),
    )

    # Methodology 6.5.5: S should be 10 times the size of K
    s_set = pd.read_parquet(s_parquet_filename)
    s_subset = s_set.sample(
        n=k_set.shape[0] * 10,
        random_state=random.randint(0, 1000000),
    )

    # in the current methodology version (1.1), it's possible for
    # multiple pixels in k to map to the same pixel in S
    results = []

    # LUC columns are all named with the year in, so calculate the column names
    # for the years we are intested in
    luc0, luc5, luc10 = luc_matching_columns(start_year)
    # As well as all the LUC columns for later use
    luc_columns = [x for x in s_set.columns if x.startswith('luc')]

    s_subset_for_cov = s_subset[['elevation', 'slope', 'access', \
        'cpc0_u', 'cpc0_d', 'cpc5_u', 'cpc5_d', 'cpc10_u', 'cpc10_d']]
    covarience = np.cov(s_subset_for_cov, rowvar=False)
    invconv = np.linalg.inv(covarience)

    for _, k_row in k_subset.iterrows():
        # Methodology 6.5.7: find the matches.
        # There's two stages to matching - first a hard match
        # based on:
        #  * country
        #  * historic LUC
        #  * ecoregion

        # Country is implicit in the methodology, so we don't filter
        # for it here
        filtered_s = s_subset[
            (s_subset.ecoregion == k_row.ecoregion) &
            (s_subset[luc10] == k_row[luc10]) &
            (s_subset[luc5] == k_row[luc5]) &
            (s_subset[luc0] == k_row[luc0])
        ]

        if len(filtered_s) == 0:
            # No matches found for this pixel, move on
            continue

        # and then a soft match based on Mahalanobis distance of
        #  * elevation
        #  * slope
        #  * accessibility
        #  * coarsened proportional coverage
        distance_columns = [
            "elevation", "slope", "access",
            "cpc0_u", "cpc0_d",
            "cpc5_u", "cpc5_d",
            "cpc10_u", "cpc10_d"
        ]
        k_soft =  np.array(k_row[distance_columns].to_list())
        just_cols = filtered_s[distance_columns].to_numpy()

        min_distance = 10000000000.0
        min_index = None
        for index in range(len(just_cols)): # pylint: disable=C0200
            s_row = just_cols[index]
            distance = mahalanobis(k_soft, s_row, invconv)
            if distance < min_distance:
                min_distance = distance
                min_index = index
        if min_index is None:
            logging.warning("We got no minimum despite having %d potential matches", len(filtered_s))
            continue
        match = filtered_s.iloc[min_index]

        results.append(
            [k_row.lat, k_row.lng] + [k_row[x] for x in luc_columns] + \
            [match.lat, match.lng] + [match[x] for x in luc_columns]
        )

<<<<<<< HEAD
    columns = ['k_lat', 'k_lng'] + [f'k_{x}' for x in luc_columns] + \
        ['s_lat', 's_lng'] + [f's_{x}' for x in luc_columns]
=======
    columns = ['k_lat', 'k_lng'] + \
        [f'k_{x}' for x in luc_columns[2:]] + \
        ['s_lat', 's_lng'] + \
        [f's_{x}' for x in luc_columns[2:]]
>>>>>>> a6b201d1
    results_df = pd.DataFrame(results, columns=columns)
    results_df.to_parquet(os.path.join(output_folder, f'{idx_and_seed[1]}.parquet'))


def find_pairs(
    k_parquet_filename: str,
    s_parquet_filename: str,
    start_year: int,
    seed: int,
    output_folder: str,
    processes_count: int
) -> None:
    logging.info("Starting find pairs")
    os.makedirs(output_folder, exist_ok=True)

    random.seed(seed)
    iteration_seeds = [(x, random.randint(0, 1000000)) for x in range(REPEAT_MATCH_FINDING)]

    with Pool(processes=processes_count) as pool:
        pool.map(
            partial(
                find_match_iteration,
                k_parquet_filename,
                s_parquet_filename,
                start_year,
                output_folder
            ),
            iteration_seeds
        )

def main():
    # If you use the default multiprocess model then you risk deadlocks when logging (which we
    # have hit). Spawn is the default on macOS, but not on Linux.
    set_start_method("spawn")

    parser = argparse.ArgumentParser(description="Takes K and S and finds 100 sets of matches.")
    parser.add_argument(
        "--k",
        type=str,
        required=True,
        dest="k_filename",
        help="Parquet file containing pixels from K as generated by calculate_k.py"
    )
    parser.add_argument(
        "--s",
        type=str,
        required=True,
        dest="s_filename",
        help="Parquet file containing pixels from S as generated by find_potential_matches.py"
    )
    parser.add_argument(
        "--start_year",
        type=int,
        required=True,
        dest="start_year",
        help="Year project started."
    )
    parser.add_argument(
        "--seed",
        type=int,
        required=True,
        dest="seed",
        help="Random number seed, to ensure experiments are repeatable."
    )
    parser.add_argument(
        "--output",
        type=str,
        required=True,
        dest="output_directory_path",
        help="Directory into which output matches will be written. Will be created if it does not exist."
    )
    parser.add_argument(
        "-j",
        type=int,
        required=False,
        default=round(cpu_count() / 2),
        dest="processes_count",
        help="Number of concurrent threads to use."
    )
    args = parser.parse_args()

    find_pairs(
        args.k_filename,
        args.s_filename,
        args.start_year,
        args.seed,
        args.output_directory_path,
        args.processes_count
    )

if __name__ == "__main__":
    main()<|MERGE_RESOLUTION|>--- conflicted
+++ resolved
@@ -107,15 +107,11 @@
             [match.lat, match.lng] + [match[x] for x in luc_columns]
         )
 
-<<<<<<< HEAD
-    columns = ['k_lat', 'k_lng'] + [f'k_{x}' for x in luc_columns] + \
-        ['s_lat', 's_lng'] + [f's_{x}' for x in luc_columns]
-=======
     columns = ['k_lat', 'k_lng'] + \
-        [f'k_{x}' for x in luc_columns[2:]] + \
+        [f'k_{x}' for x in luc_columns] + \
         ['s_lat', 's_lng'] + \
-        [f's_{x}' for x in luc_columns[2:]]
->>>>>>> a6b201d1
+        [f's_{x}' for x in luc_columns]
+
     results_df = pd.DataFrame(results, columns=columns)
     results_df.to_parquet(os.path.join(output_folder, f'{idx_and_seed[1]}.parquet'))
 
